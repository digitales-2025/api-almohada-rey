generator client {
  provider = "prisma-client-js"
}

datasource db {
  provider = "postgresql"
  url      = env("DATABASE_URL")
}

model User {
  id                 String      @id @unique @default(uuid())
  name               String
  userRol            UserRolType
  email              String
  password           String
  phone              String?
  isSuperAdmin       Boolean     @default(false)
  lastLogin          DateTime    @default(now()) @db.Timestamptz(6)
  isActive           Boolean     @default(true)
  mustChangePassword Boolean     @default(true)

  createdAt DateTime @default(now()) @db.Timestamptz(6)
  updatedAt DateTime @updatedAt

  // Relación con auditorías (acciones realizadas por este usuario)
  auditsPerformed Audit[] @relation("AuditPerformedBy")

  reservations Reservation[]

  @@unique([email, isActive])
}

enum UserRolType {
  ADMIN
  RECEPCIONIST
}

model Audit {
  id            String          @id @unique @default(uuid())
  entityId      String
  entityType    String // Representa el nombre del modelo (ej: User, Rol, etc.)
  action        AuditActionType // Representa la acción (CREATE, UPDATE, DELETE)
  performedBy   User            @relation("AuditPerformedBy", fields: [performedById], references: [id])
  performedById String
  createdAt     DateTime        @default(now()) @db.Timestamptz(6)
}

enum AuditActionType {
  CREATE
  UPDATE
  DELETE
  REACTIVATE
  UPDATE_STATUS
}

model Customer {
  id             String                @id @default(uuid())
  name           String
  address        String
  birthPlace     String
  country        String
  department     String?
  province       String?
  phone          String
  occupation     String
  documentType   CustomerDocumentType
  documentNumber String                @unique
  email          String                @unique
  maritalStatus  CustomerMaritalStatus
  companyName    String?
  ruc            String?               @unique
  companyAddress String?
  isActive       Boolean               @default(true)
  createdAt      DateTime              @default(now()) @db.Timestamptz(6)
  updatedAt      DateTime              @updatedAt

  reservations Reservation[]
}

enum CustomerDocumentType {
  DNI
  PASSPORT
  FOREIGNER_CARD
}

enum CustomerMaritalStatus {
  SINGLE
  MARRIED
  DIVORCED
  WIDOWED
}

enum FloorTypes {
  LIMINATING
  CARPETING
}
model RoomTypes {
  id            String          @id @default(uuid())
  guests        Int
  price         Float
  tv            String
  floorType     FloorTypes
  description   String
  area          Float
  bed           String
  isActive      Boolean         @default(true)
  createdAt     DateTime        @default(now()) @db.Timestamptz(6)
  updatedAt     DateTime        @updatedAt
  ImageRoomType ImageRoomType[]
  Room          Room[]
}

model ImageRoomType {
  id        String    @id @default(uuid())
  imageUrl  String
  isMain    Boolean   @default(false)
  room      String
  RoomTypes RoomTypes @relation(fields: [room], references: [id])
  isActive  Boolean   @default(true)
  createdAt DateTime  @default(now()) @db.Timestamptz(6)
  updatedAt DateTime  @updatedAt
}

enum RoomStatus {
  AVAILABLE
  OCCUPIED
  RESERVED
  CLEANING
}

model Room {
  id                String              @id @default(uuid())
  type              String
  RoomTypes         RoomTypes           @relation(fields: [type], references: [id])
  number            Int                 @unique
  trashBin          Boolean             @default(true) // Trash bin (Tacho)
  towel             Boolean             @default(true) // Towel (Toalla)
  toiletPaper       Boolean             @default(true) // Toilet paper (Papel higiénico)
  showerSoap        Boolean             @default(true) // Shower soap (Jabón de ducha)
  handSoap          Boolean             @default(true) // Hand soap (Jabón de lavado)
  lamp              Boolean             @default(true) // Lamp (Lámpara)
  status            RoomStatus
  isActive          Boolean             @default(true)
  createdAt         DateTime            @default(now()) @db.Timestamptz(6)
  updatedAt         DateTime            @updatedAt
  CleaningChecklist CleaningChecklist[] //aun no considerar
<<<<<<< HEAD

  paymentDetail PaymentDetail[] @relation("PaymentDetailRoom")

  reservations Reservation[]
=======
  reservations      Reservation[]
>>>>>>> 02dce599
}

model CleaningChecklist {
  id           Int      @id @default(autoincrement())
  date         String
  roomId       String // ID of room (Habitación)
  Room         Room     @relation(fields: [roomId], references: [id])
  staffName    String // ID of cleaning staff (Personal)
  userCheckId  String // ID of user who verifies (UserCheck)
  observations String? // Observations or comments (Observaciones)
  isActive     Boolean  @default(true)
  createdAt    DateTime @default(now()) @db.Timestamptz(6)
  updatedAt    DateTime @updatedAt
}

enum ReservationStatus {
  PENDING
  CHECKED_IN
  CHECKED_OUT
  CANCELED
}

model Reservation {
  id              String            @id @default(uuid())
  customer        Customer          @relation(fields: [customerId], references: [id])
  customerId      String
  room            Room              @relation(fields: [roomId], references: [id])
  roomId          String
  user            User              @relation(fields: [userId], references: [id])
  userId          String
  reservationDate DateTime          @default(now()) @db.Timestamptz(6)
  checkInDate     DateTime          @db.Date
  checkOutDate    DateTime          @db.Date
  status          ReservationStatus
  guests          Json? // List of companions
  observations    String? // Additional notes
<<<<<<< HEAD

  payment Payment[] @relation("PaymentReservation")

  isActive  Boolean  @default(true)
  createdAt DateTime @default(now()) @db.Timestamptz(6)
  updatedAt DateTime @updatedAt
}

model Payment {
  id            String              @id @default(uuid())
  date          String?
  amount        Float
  status        PaymentDetailStatus @default(PENDING)
  amountPaid    Float               @default(0)
  reservation   Reservation         @relation("PaymentReservation", fields: [reservationId], references: [id])
  reservationId String

  observations String?

  paymentDetail PaymentDetail[] @relation("PaymentDetailPayment")

  createdAt DateTime @default(now()) @db.Timestamptz(6)
  updatedAt DateTime @updatedAt
}

enum PaymentDetailType {
  ROOM_RESERVATION
  EXTRA_SERVICE
}

enum PaymentDetailMethod {
  CASH
  CREDIT_CARD
  DEBIT_CARD
  TRANSFER
  YAPE
  PLIN
  PAYPAL
  IZI_PAY
}

enum PaymentDetailStatus {
  PENDING
  PAID
}

model PaymentDetail {
  id          String              @id @default(uuid())
  paymentDate String
  description String
  type        PaymentDetailType
  method      PaymentDetailMethod
  status      PaymentDetailStatus @default(PENDING)

  transactionNumber String? @unique // Número de transacción en caso de pagos por la landing page

  // Si es que el payment detail es para compra de productos
  product   Product? @relation("PaymentDetailProduct", fields: [productId], references: [id])
  productId String?
  quantity  Int?

  // Si el payment es del tipo reserva de la habitación
  room   Room?   @relation("PaymentDetailRoom", fields: [roomId], references: [id])
  roomId String?
  days   Int?

  unitPrice Float
  subtotal  Float

  payment   Payment @relation("PaymentDetailPayment", fields: [paymentId], references: [id])
  paymentId String

  createdAt DateTime @default(now()) @db.Timestamptz(6)
  updatedAt DateTime @updatedAt
}

model Product {
  id       String      @id @default(uuid())
  name     String      @unique
  unitCost Float
  type     ProductType
  isActive Boolean     @default(true)

  paymentDetail PaymentDetail[] @relation("PaymentDetailProduct")

  createdAt DateTime @default(now()) @db.Timestamptz(6)
  updatedAt DateTime @updatedAt
}

enum ProductType {
  COMMERCIAL
  INTERNAL_USE
=======
  isActive        Boolean           @default(true)
  createdAt       DateTime          @default(now()) @db.Timestamptz(6)
  updatedAt       DateTime          @updatedAt
>>>>>>> 02dce599
}<|MERGE_RESOLUTION|>--- conflicted
+++ resolved
@@ -94,6 +94,7 @@
   LIMINATING
   CARPETING
 }
+
 model RoomTypes {
   id            String          @id @default(uuid())
   guests        Int
@@ -144,14 +145,9 @@
   createdAt         DateTime            @default(now()) @db.Timestamptz(6)
   updatedAt         DateTime            @updatedAt
   CleaningChecklist CleaningChecklist[] //aun no considerar
-<<<<<<< HEAD
-
-  paymentDetail PaymentDetail[] @relation("PaymentDetailRoom")
+  paymentDetail     PaymentDetail[]     @relation("PaymentDetailRoom")
 
   reservations Reservation[]
-=======
-  reservations      Reservation[]
->>>>>>> 02dce599
 }
 
 model CleaningChecklist {
@@ -188,7 +184,6 @@
   status          ReservationStatus
   guests          Json? // List of companions
   observations    String? // Additional notes
-<<<<<<< HEAD
 
   payment Payment[] @relation("PaymentReservation")
 
@@ -281,9 +276,4 @@
 enum ProductType {
   COMMERCIAL
   INTERNAL_USE
-=======
-  isActive        Boolean           @default(true)
-  createdAt       DateTime          @default(now()) @db.Timestamptz(6)
-  updatedAt       DateTime          @updatedAt
->>>>>>> 02dce599
 }