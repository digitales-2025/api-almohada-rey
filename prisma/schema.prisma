generator client {
  provider = "prisma-client-js"
}

datasource db {
  provider = "postgresql"
  url      = env("DATABASE_URL")
}

model User {
  id                 String      @id @unique @default(uuid())
  name               String
  userRol            UserRolType
  email              String
  password           String
  phone              String?
  isSuperAdmin       Boolean     @default(false)
  lastLogin          DateTime    @default(now()) @db.Timestamptz(6)
  isActive           Boolean     @default(true)
  mustChangePassword Boolean     @default(true)

  createdAt DateTime @default(now()) @db.Timestamptz(6)
  updatedAt DateTime @updatedAt

  // Relación con auditorías (acciones realizadas por este usuario)
  auditsPerformed Audit[] @relation("AuditPerformedBy")

  reservations    Reservation[]

  @@unique([email, isActive])
}

enum UserRolType {
  ADMIN
  RECEPCIONIST
}

model Audit {
  id            String          @id @unique @default(uuid())
  entityId      String
  entityType    String // Representa el nombre del modelo (ej: User, Rol, etc.)
  action        AuditActionType // Representa la acción (CREATE, UPDATE, DELETE)
  performedBy   User            @relation("AuditPerformedBy", fields: [performedById], references: [id])
  performedById String
  createdAt     DateTime        @default(now()) @db.Timestamptz(6)
}

enum AuditActionType {
  CREATE
  UPDATE
  DELETE
  REACTIVATE
  UPDATE_STATUS
}

model Customer {
  id             String                @id @default(uuid())
  name           String
  address        String
  birthPlace     String
  country        String
  department     String?
  province       String?
  phone          String
  occupation     String
  documentType   CustomerDocumentType
  documentNumber String                @unique
  email          String                @unique
  maritalStatus  CustomerMaritalStatus
  companyName    String?
  ruc            String?               @unique
  companyAddress String?
  isActive       Boolean               @default(true)
  createdAt      DateTime              @default(now()) @db.Timestamptz(6)
  updatedAt      DateTime              @updatedAt
  
  reservations   Reservation[]
}

enum CustomerDocumentType {
  DNI
  PASSPORT
  FOREIGNER_CARD
}

enum CustomerMaritalStatus {
  SINGLE
  MARRIED
  DIVORCED
  WIDOWED
}

enum FloorTypes {
  LIMINATING
  CARPETING
}

enum RoomStatus {
  AVAILABLE
  OCCUPIED
  RESERVED
  CLEANING
}

enum RoomTypes {
  SINGLE
  DOUBLE_SINGLE
  DOUBLE_FAMILY
  SUITE
  MATRIMONIAL
}

model Room {
  id          String     @id @default(uuid())
  number      Int        @unique
  guests      Int
  type        RoomTypes
  price       Float
  status      RoomStatus
  tv          String
  floorType   FloorTypes
  description String
  area        Float
  bed         String
  isActive    Boolean    @default(true)

  createdAt         DateTime            @default(now()) @db.Timestamptz(6)
  updatedAt         DateTime            @updatedAt
  ImageRoom         ImageRoom[]
  CleaningChecklist CleaningChecklist[] //aun no considerar

  reservations      Reservation[]
}

model ImageRoom {
  id       String  @id @default(uuid())
  imageUrl String
  isMain   Boolean @default(false)
  room     String
  rooms    Room    @relation(fields: [room], references: [id])
  isActive Boolean @default(true)

  createdAt DateTime @default(now()) @db.Timestamptz(6)
  updatedAt DateTime @updatedAt
}

model CleaningChecklist {
  id           Int     @id @default(autoincrement())
  date String
  roomId       String // ID of room (Habitación)
  Room         Room    @relation(fields: [roomId], references: [id])

  staffName    String // ID of cleaning staff (Personal)
  userCheckId  String // ID of user who verifies (UserCheck)
  observations String? // Observations or comments (Observaciones)

  createdAt DateTime @default(now()) @db.Timestamptz(6)
  updatedAt DateTime @updatedAt
}

<<<<<<< HEAD
model RoomType {
    id          String     @id @default(uuid())
  guests      Int
  price       Float
  tv          String
  floorType   FloorTypes
  description String
  area        Float
  bed         String

// relacion con room images

  isActive    Boolean    @default(true)

  createdAt         DateTime            @default(now()) @db.Timestamptz(6)
  updatedAt         DateTime            @updatedAt
}

model Room_Oficial {
  id          String     @id @default(uuid())
  number      Int        @unique
  status      RoomStatus

  isActive    Boolean    @default(true)

    trashBin     Boolean  @default(true) // Trash bin (Tacho)
  towel        Boolean  @default(true) // Towel (Toalla)
  toiletPaper  Boolean  @default(true) // Toilet paper (Papel higiénico)
  showerSoap   Boolean  @default(true) // Shower soap (Jabón de ducha)
  handSoap     Boolean  @default(true) // Hand soap (Jabón de lavado)
  lamp         Boolean  @default(true) // Lamp (Lámpara)

  createdAt         DateTime            @default(now()) @db.Timestamptz(6)
  updatedAt         DateTime            @updatedAt
  CleaningChecklist CleaningChecklist[] //aun no considerar
=======
enum ReservationStatus {
  PENDING
  CHECKED_IN
  CHECKED_OUT
  CANCELED
}

model Reservation {
  id              String            @id @default(uuid())
  customer        Customer          @relation(fields: [customerId], references: [id])
  customerId      String
  room            Room              @relation(fields: [roomId], references: [id])
  roomId          String
  user            User              @relation(fields: [userId], references: [id])
  userId          String
  reservationDate DateTime          @default(now()) @db.Timestamptz(6)
  checkInDate     DateTime          @db.Date
  checkOutDate    DateTime          @db.Date
  status          ReservationStatus
  guests          Json?             // List of companions
  observations    String?           // Additional notes
  isActive        Boolean           @default(true)
  createdAt       DateTime          @default(now()) @db.Timestamptz(6)
  updatedAt       DateTime          @updatedAt
>>>>>>> 1b254b16
}<|MERGE_RESOLUTION|>--- conflicted
+++ resolved
@@ -158,43 +158,6 @@
   updatedAt DateTime @updatedAt
 }
 
-<<<<<<< HEAD
-model RoomType {
-    id          String     @id @default(uuid())
-  guests      Int
-  price       Float
-  tv          String
-  floorType   FloorTypes
-  description String
-  area        Float
-  bed         String
-
-// relacion con room images
-
-  isActive    Boolean    @default(true)
-
-  createdAt         DateTime            @default(now()) @db.Timestamptz(6)
-  updatedAt         DateTime            @updatedAt
-}
-
-model Room_Oficial {
-  id          String     @id @default(uuid())
-  number      Int        @unique
-  status      RoomStatus
-
-  isActive    Boolean    @default(true)
-
-    trashBin     Boolean  @default(true) // Trash bin (Tacho)
-  towel        Boolean  @default(true) // Towel (Toalla)
-  toiletPaper  Boolean  @default(true) // Toilet paper (Papel higiénico)
-  showerSoap   Boolean  @default(true) // Shower soap (Jabón de ducha)
-  handSoap     Boolean  @default(true) // Hand soap (Jabón de lavado)
-  lamp         Boolean  @default(true) // Lamp (Lámpara)
-
-  createdAt         DateTime            @default(now()) @db.Timestamptz(6)
-  updatedAt         DateTime            @updatedAt
-  CleaningChecklist CleaningChecklist[] //aun no considerar
-=======
 enum ReservationStatus {
   PENDING
   CHECKED_IN
@@ -219,5 +182,4 @@
   isActive        Boolean           @default(true)
   createdAt       DateTime          @default(now()) @db.Timestamptz(6)
   updatedAt       DateTime          @updatedAt
->>>>>>> 1b254b16
 }