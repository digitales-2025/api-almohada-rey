generator client {
  provider = "prisma-client-js"
}

datasource db {
  provider = "postgresql"
  url      = env("DATABASE_URL")
}

model User {
  id                 String      @id @unique @default(uuid())
  name               String
  userRol            UserRolType
  email              String
  password           String
  phone              String?
  isSuperAdmin       Boolean     @default(false)
  lastLogin          DateTime    @default(now()) @db.Timestamptz(6)
  isActive           Boolean     @default(true)
  mustChangePassword Boolean     @default(true)

  createdAt DateTime @default(now()) @db.Timestamptz(6)
  updatedAt DateTime @updatedAt

  // Relación con auditorías (acciones realizadas por este usuario)
  auditsPerformed Audit[] @relation("AuditPerformedBy")

  // Relación con checklists de limpieza (personal que supervisa la limpieza)
  cleaningChecklists CleaningChecklist[] @relation("CleaningChecklistUser")

  reservations Reservation[]

  @@unique([email, isActive])
}

enum UserRolType {
  ADMIN
  RECEPCIONIST
}

model Audit {
  id            String          @id @unique @default(uuid())
  entityId      String
  entityType    String // Representa el nombre del modelo (ej: User, Rol, etc.)
  action        AuditActionType // Representa la acción (CREATE, UPDATE, DELETE)
  performedBy   User            @relation("AuditPerformedBy", fields: [performedById], references: [id])
  performedById String
  createdAt     DateTime        @default(now()) @db.Timestamptz(6)
}

enum AuditActionType {
  CREATE
  UPDATE
  DELETE
  REACTIVATE
  UPDATE_STATUS
}

model Customer {
  id             String                @id @default(uuid())
  name           String
  address        String
  birthPlace     String
  country        String
  department     String?
  province       String?
  phone          String
  occupation     String
  documentType   CustomerDocumentType
  documentNumber String                @unique
  email          String                @unique
  maritalStatus  CustomerMaritalStatus
  companyName    String?
  ruc            String?               @unique
  companyAddress String?
  isActive       Boolean               @default(true)
  createdAt      DateTime              @default(now()) @db.Timestamptz(6)
  updatedAt      DateTime              @updatedAt

  reservations Reservation[]
}

enum CustomerDocumentType {
  DNI
  PASSPORT
  FOREIGNER_CARD
}

enum CustomerMaritalStatus {
  SINGLE
  MARRIED
  DIVORCED
  WIDOWED
}

enum FloorTypes {
  LAMINATING
  CARPETING
}

model RoomTypes {
  id     String @id @default(uuid())
  name   String
  guests Int
  price  Float

  description String

  bed           String
  isActive      Boolean         @default(true)
  createdAt     DateTime        @default(now()) @db.Timestamptz(6)
  updatedAt     DateTime        @updatedAt
  ImageRoomType ImageRoomType[]
  Room          Room[]
}

model ImageRoomType {
  id         String    @id @default(uuid())
  imageUrl   String
  isMain     Boolean   @default(false)
  roomTypeId String
  RoomTypes  RoomTypes @relation(fields: [roomTypeId], references: [id])
  isActive   Boolean   @default(true)
  createdAt  DateTime  @default(now()) @db.Timestamptz(6)
  updatedAt  DateTime  @updatedAt
}

enum RoomStatus {
  AVAILABLE
  OCCUPIED
  CLEANING
}

model Room {
  id                String              @id @default(uuid())
  roomTypeId        String
  RoomTypes         RoomTypes           @relation(fields: [roomTypeId], references: [id])
  number            Int                 @unique
  trashBin          Boolean             @default(true) // Trash bin (Tacho)
  towel             Boolean             @default(true) // Towel (Toalla)
  toiletPaper       Boolean             @default(true) // Toilet paper (Papel higiénico)
  showerSoap        Boolean             @default(true) // Shower soap (Jabón de ducha)
  handSoap          Boolean             @default(true) // Hand soap (Jabón de lavado)
  lamp              Boolean             @default(true) // Lamp (Lámpara)
  status            RoomStatus
  tv                String //trasferencia
  area              Float //trasferencia
  floorType         FloorTypes //trasferencia
  isActive          Boolean             @default(true)
  createdAt         DateTime            @default(now()) @db.Timestamptz(6)
  updatedAt         DateTime            @updatedAt
  CleaningChecklist CleaningChecklist[] //aun no considerar
  paymentDetail     PaymentDetail[]     @relation("PaymentDetailRoom")

  reservations Reservation[]
}

model CleaningChecklist {
  id           String  @id @default(uuid())
  date         String
  roomId       String // ID of room (Habitación)
  Room         Room    @relation(fields: [roomId], references: [id])
  staffName    String // Name of staff (Nombre del personal)
  userCheck    User    @relation("CleaningChecklistUser", fields: [userCheckId], references: [id])
  userCheckId  String
  observations String? // Observations or comments (Observaciones)

  createdAt DateTime @default(now()) @db.Timestamptz(6)
  updatedAt DateTime @updatedAt
}

enum ReservationStatus {
  PENDING //CONFIRMED
  CONFIRMED
  CHECKED_IN
  CHECKED_OUT
  CANCELED
}

model Reservation {
  id              String            @id @default(uuid())
  customer        Customer          @relation(fields: [customerId], references: [id])
  customerId      String
  room            Room              @relation(fields: [roomId], references: [id])
  roomId          String
  user            User              @relation(fields: [userId], references: [id])
  userId          String
  reservationDate DateTime          @default(now()) @db.Timestamptz(6)
  checkInDate     DateTime          @db.Timestamptz(6)
  checkOutDate    DateTime          @db.Timestamptz(6)
  status          ReservationStatus
  origin          String // Origin place from the customer
  reason          String // Reason for reservation
  guests          Json? // List of companions
  observations    String? // Additional notes

  payment Payment[] @relation("PaymentReservation")

  isActive  Boolean  @default(true)
  createdAt DateTime @default(now()) @db.Timestamptz(6)
  updatedAt DateTime @updatedAt
}

model Payment {
  id            String              @id @default(uuid())
  date          String?
  amount        Float
  status        PaymentDetailStatus @default(PENDING)
  amountPaid    Float               @default(0)
  reservation   Reservation         @relation("PaymentReservation", fields: [reservationId], references: [id])
  reservationId String

  observations String?

  paymentDetail PaymentDetail[] @relation("PaymentDetailPayment")

  createdAt DateTime @default(now()) @db.Timestamptz(6)
  updatedAt DateTime @updatedAt
}

enum PaymentDetailType {
  ROOM_RESERVATION
  EXTRA_SERVICE
}

enum PaymentDetailMethod {
  CASH
  CREDIT_CARD
  DEBIT_CARD
  TRANSFER
  YAPE
  PLIN
  PAYPAL
  IZI_PAY
}

enum PaymentDetailStatus {
  PENDING
  PAID
}

model PaymentDetail {
  id          String              @id @default(uuid())
  paymentDate String
  description String
  type        PaymentDetailType
  method      PaymentDetailMethod
  status      PaymentDetailStatus @default(PENDING)

  transactionNumber String? @unique // Número de transacción en caso de pagos por la landing page

  // Si es que el payment detail es para compra de productos
  product   Product? @relation("PaymentDetailProduct", fields: [productId], references: [id])
  productId String?
  // Si el payment es del tipo servicio extra
  service   Service? @relation("PaymentDetailService", fields: [serviceId], references: [id])
  serviceId String?
  quantity  Int?

  // Si el payment es del tipo reserva de la habitación
  room   Room?   @relation("PaymentDetailRoom", fields: [roomId], references: [id])
  roomId String?
  days   Int?

  unitPrice Float
  subtotal  Float

  payment   Payment @relation("PaymentDetailPayment", fields: [paymentId], references: [id])
  paymentId String

  createdAt DateTime @default(now()) @db.Timestamptz(6)
  updatedAt DateTime @updatedAt
}

model Product {
  id       String      @id @default(uuid())
  code     String      @unique
  name     String      @unique
  unitCost Float
  type     ProductType
  isActive Boolean     @default(true)

  paymentDetail PaymentDetail[] @relation("PaymentDetailProduct")

  createdAt DateTime @default(now()) @db.Timestamptz(6)
  updatedAt DateTime @updatedAt
}

enum ProductType {
  COMMERCIAL
  INTERNAL_USE
}

model Service {
  id          String   @id @default(uuid())
  name        String   @unique
  description String
  code        String   @unique
  price       Float
  createdAt   DateTime @default(now()) @db.Timestamptz(6)
  updatedAt   DateTime @updatedAt
<<<<<<< HEAD

  paymentDetail PaymentDetail[] @relation("PaymentDetailService")
=======
>>>>>>> b64c2796
}<|MERGE_RESOLUTION|>--- conflicted
+++ resolved
@@ -299,9 +299,6 @@
   price       Float
   createdAt   DateTime @default(now()) @db.Timestamptz(6)
   updatedAt   DateTime @updatedAt
-<<<<<<< HEAD
 
   paymentDetail PaymentDetail[] @relation("PaymentDetailService")
-=======
->>>>>>> b64c2796
 }