import { Module } from '@nestjs/common';
import { AppController } from './app.controller';
import { AppService } from './app.service';
import { PrismaModule } from './prisma/prisma.module';
import { ConfigModule } from '@nestjs/config';
import { AdminModule } from './modules/admin/admin.module';
import { EmailModule } from './modules/email/email.module';
import { TypedEventEmitterModule } from './event-emitter/typed-event-emitter.module';
import { EventEmitterModule } from '@nestjs/event-emitter';
import { SeedsModule } from './modules/seeds/seeds.module';
import { CustomersModule } from './modules/admin/customers/customers.module';
<<<<<<< HEAD
import { ReservationModule } from './modules/reservation/reservation.module';
=======
import { CloudflareModule } from './cloudflare/cloudflare.module';
import { RoomsModule } from './modules/admin/rooms/rooms.module';
>>>>>>> 1b230d5b

@Module({
  imports: [
    ConfigModule.forRoot({
      isGlobal: true,
    }),
    PrismaModule,
    AdminModule,
    EmailModule,
    SeedsModule,
    EventEmitterModule.forRoot(),
    TypedEventEmitterModule,
    CustomersModule,
<<<<<<< HEAD
    ReservationModule,
=======
    CloudflareModule,
    RoomsModule,
>>>>>>> 1b230d5b
  ],
  controllers: [AppController],
  providers: [AppService],
})
export class AppModule {}<|MERGE_RESOLUTION|>--- conflicted
+++ resolved
@@ -9,12 +9,9 @@
 import { EventEmitterModule } from '@nestjs/event-emitter';
 import { SeedsModule } from './modules/seeds/seeds.module';
 import { CustomersModule } from './modules/admin/customers/customers.module';
-<<<<<<< HEAD
-import { ReservationModule } from './modules/reservation/reservation.module';
-=======
 import { CloudflareModule } from './cloudflare/cloudflare.module';
 import { RoomsModule } from './modules/admin/rooms/rooms.module';
->>>>>>> 1b230d5b
+import { ReservationModule } from './modules/reservation/reservation.module';
 
 @Module({
   imports: [
@@ -28,12 +25,9 @@
     EventEmitterModule.forRoot(),
     TypedEventEmitterModule,
     CustomersModule,
-<<<<<<< HEAD
-    ReservationModule,
-=======
     CloudflareModule,
     RoomsModule,
->>>>>>> 1b230d5b
+    ReservationModule,
   ],
   controllers: [AppController],
   providers: [AppService],
