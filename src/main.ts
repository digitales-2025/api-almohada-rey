import { NestFactory } from '@nestjs/core';
import * as cookieParser from 'cookie-parser';
import { AppModule } from './app.module';
import { Logger, ValidationPipe, VersioningType } from '@nestjs/common';
import { DocumentBuilder, SwaggerModule } from '@nestjs/swagger';
import { generalEnvs } from './config';

async function bootstrap() {
  const app = await NestFactory.create(AppModule);
  app.enableCors({
    origin: [generalEnvs.WEB_URL],
    credentials: true,
  });
  app.use(cookieParser());

  app.enableVersioning({
    type: VersioningType.URI,
  });

  app.useGlobalPipes(
    new ValidationPipe({
      whitelist: true,
      forbidNonWhitelisted: false,
      transform: true, //
      skipMissingProperties: true, // Clave: Ignorar propiedades faltantes
      transformOptions: {
        enableImplicitConversion: true,
      },
    }),
  );

  const config = new DocumentBuilder()
    .setTitle('Almohada del Rey API')
    .setDescription('API for Almohada del Rey')
    .setVersion('1.0')
    .build();
  const document = SwaggerModule.createDocument(app, config);

  document.tags = [
    {
      name: 'Admin Auth',
      description: 'Operaciones de autenticación y autorización',
    },
    {
      name: 'Admin Account',
      description: 'Gestión de cuentas de administrador y configuraciones',
    },
    { name: 'Admin Users', description: 'Gestión de usuarios administradores' },
    { name: 'Admin Audit', description: 'Gestión de auditoría' },
    { name: 'Admin Customers', description: 'Gestión de clientes' },
    {
      name: 'Reservations',
      description: 'Gestión de reservaciones de habitaciones',
    },
<<<<<<< HEAD
    {
      name: 'Admin Room Types',
      description: 'Gestión de tipos de habitaciones',
    },
    { name: 'Admin Rooms', description: 'Gestión de habitaciones' },

    { name: 'Room Cleaning', description: 'Gestión de limpiezas' },
=======
    { name: 'Admin Products', description: 'Gestión de productos' },
>>>>>>> 1e50ea47
  ];

  SwaggerModule.setup('api', app, document);
  Logger.log(`System's environment: ${generalEnvs.NODE_ENV}`);
  Logger.log(
    `System local uri: http://localhost:${generalEnvs.PORT ?? 4000}/api`,
  );

  await app.listen(parseInt(generalEnvs.PORT));
}
bootstrap();<|MERGE_RESOLUTION|>--- conflicted
+++ resolved
@@ -52,7 +52,7 @@
       name: 'Reservations',
       description: 'Gestión de reservaciones de habitaciones',
     },
-<<<<<<< HEAD
+    { name: 'Admin Products', description: 'Gestión de productos' },
     {
       name: 'Admin Room Types',
       description: 'Gestión de tipos de habitaciones',
@@ -60,9 +60,6 @@
     { name: 'Admin Rooms', description: 'Gestión de habitaciones' },
 
     { name: 'Room Cleaning', description: 'Gestión de limpiezas' },
-=======
-    { name: 'Admin Products', description: 'Gestión de productos' },
->>>>>>> 1e50ea47
   ];
 
   SwaggerModule.setup('api', app, document);
